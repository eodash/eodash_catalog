--- conflicted
+++ resolved
@@ -387,15 +387,11 @@
         # see if geodb resource configured use defaults if available
         for resource in collection_config["Resources"]:
             if resource["Name"] == "GeoDB":
-<<<<<<< HEAD
-                if "geodb_default_vega" in catalog_config:
-=======
                 if catalog_config.get("geodb_default_form"):
                     collection.extra_fields["eodash:jsonform"] = get_full_url(
                         catalog_config["geodb_default_form"], catalog_config
                     )
                 if catalog_config.get("geodb_default_vega"):
->>>>>>> 29ccba72
                     collection.extra_fields["eodash:vegadefinition"] = get_full_url(
                         catalog_config["geodb_default_vega"], catalog_config
                     )
